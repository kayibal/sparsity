--- conflicted
+++ resolved
@@ -216,13 +216,8 @@
 
     def to_npz(self, filename, blocksize=None,
                storage_options=None, compute=True):
-<<<<<<< HEAD
-        import sparsity.dask.io as dsp_io
+        import sparsity.dask.io_ as dsp_io
         return dsp_io.to_npz(self, filename, blocksize, storage_options, compute)
-=======
-        from sparsity.dask.io_ import to_npz
-        to_npz(self, filename, blocksize, storage_options, compute)
->>>>>>> 23f091bd
 
     def groupby_sum(self, split_out=1, split_every=8):
         meta = self._meta
