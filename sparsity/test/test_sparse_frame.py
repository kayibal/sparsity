--- conflicted
+++ resolved
@@ -59,14 +59,11 @@
     assert sf.data.shape == (2, 0)
 
 
-<<<<<<< HEAD
-=======
 def test_empty_column_access():
     sf = SparseFrame(np.array([]), index=[], columns=['A', 'B', 'C', 'D'])
     assert sf['D'].data.shape == (0, 1)
 
 
->>>>>>> 23f091bd
 def test_groupby(groupby_frame):
     t = groupby_frame
     res = t.groupby_sum().data.todense()
